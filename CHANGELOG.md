--- conflicted
+++ resolved
@@ -13,8 +13,6 @@
 <!-- ### Removed -->
 <!-- ### Fixed -->
 
-<<<<<<< HEAD
-=======
 ## Unreleased
 ### Changed
 * AuthTkt instead of basic auth, introduces optional `cookie_secret`
@@ -22,7 +20,6 @@
 * changed garbage collection and hearbeat handling that should end with smaller callstacks
 * fixed a heartbeat check that could result in greenlets run forever
 
->>>>>>> 6f2cec76
 ## [0.6.12] - 2019-02-05
 ### Added
 * `enforce_https` config option forces the servers to reject non-ssl requests
