# Changelog

The format is based on [Keep a Changelog](https://keepachangelog.com/en/1.0.0/).

<!--
   PRs should document their user-visible changes (if any) in the
   Unreleased section, uncommenting the header as necessary.
-->

<!-- ## Unreleased -->
<!-- ### Changed -->
<!-- ### Added -->
<!-- ### Removed -->
<!-- ### Fixed -->

<<<<<<< HEAD
=======
## Unreleased
### Added
* `enforce_https` config option forces the servers to reject non-ssl requests
* `http_scheme` config option can be used to enforce HTTPS urls if proper proxy headers are missing
### Removed
* JS Client code was moved to npm and separate repository
### Changed
* Moved to lit-element 2.0.0rc5

>>>>>>> d50e3480
## [0.6.11] - 2019-01-31
### Changed
*  Depends on pyramid_apispec==0.3.1


## [0.6.10] - 2018-11-08
### Changed
*  Depends on pyramid_apispec==0.3.0


## [0.6.9] - 2018-11-02
### Added
* Request validation with Marshmallow schemas
* API Explorer under /api-explorer
* edit and delete message API's
### Changed
*  **[breaking] 0.6 BRANCH IS THE LAST RELEASE THAT SUPPORTS PYTHON OLDER THAN 3.6**
* Demos are now standalone applications
* Uses itsdangerous 1.1.0 for signing, to support 0.24 version additional
  config option `validate_requests` to allow disabling timestamp checks<|MERGE_RESOLUTION|>--- conflicted
+++ resolved
@@ -13,9 +13,7 @@
 <!-- ### Removed -->
 <!-- ### Fixed -->
 
-<<<<<<< HEAD
-=======
-## Unreleased
+## [0.6.12] - 2019-02-05
 ### Added
 * `enforce_https` config option forces the servers to reject non-ssl requests
 * `http_scheme` config option can be used to enforce HTTPS urls if proper proxy headers are missing
@@ -24,7 +22,6 @@
 ### Changed
 * Moved to lit-element 2.0.0rc5
 
->>>>>>> d50e3480
 ## [0.6.11] - 2019-01-31
 ### Changed
 *  Depends on pyramid_apispec==0.3.1
