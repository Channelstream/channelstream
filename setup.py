from setuptools import setup, find_packages
from os import path
from io import open

here = path.abspath(path.dirname(__file__))
with open(path.join(here, "README.md"), encoding="utf-8") as f:
    long_description = f.read()

requires = [
    "gevent>=1.3.7",
    "ws4py>=0.5.1",
    "marshmallow>=2.16.1",
    "python-dateutil>=2.7.5 ",
    "pyramid>=1.9.2",
    "pyramid_jinja2>=2.7",
    "pyramid_apispec>=0.3.1",
    "itsdangerous>=1.1.0",
    "requests>=2.20.0",
    "six>=1.11.0",
]

setup(
    name="channelstream",
<<<<<<< HEAD
    version="0.6.11",
=======
    version="0.7.0a1",
>>>>>>> d50e3480
    description="Websocket server supporting channels/users communication",
    keywords="websockets async communication chat notification django flask pyramid",
    url="https://github.com/Channelstream/channelstream",
    classifiers=[
        "Framework :: Django",
        "Framework :: Flask",
        "Framework :: Pyramid",
        "Intended Audience :: Developers",
        "License :: OSI Approved :: BSD License",
        "Programming Language :: Python :: 2",
        "Programming Language :: Python :: 2.7",
        "Programming Language :: Python :: 3",
        "Programming Language :: Python :: 3.4",
        "Programming Language :: Python :: 3.5",
        "Programming Language :: Python :: 3.6",
        "Programming Language :: Python :: 3.7",
        "Topic :: Internet :: WWW/HTTP",
        "Topic :: Communications :: Chat",
        "Topic :: Communications :: Conferencing",
    ],
    author="Marcin Lulek",
    author_email="info@webreactor.eu",
    long_description=long_description,
    license="BSD",
    long_description_content_type="text/markdown",
    zip_safe=True,
    packages=find_packages(),
    include_package_data=True,
    install_requires=requires,
    python_requires=">=2.7",
    setup_requires=["pytest-runner"],
    extras_require={
        "dev": ["coverage", "pytest", "pyramid", "tox", "mock", "webtest"],
        "lint": ["black"],
    },
    entry_points={"console_scripts": ["channelstream = channelstream.cli:cli_start"]},
)<|MERGE_RESOLUTION|>--- conflicted
+++ resolved
@@ -21,11 +21,7 @@
 
 setup(
     name="channelstream",
-<<<<<<< HEAD
-    version="0.6.11",
-=======
-    version="0.7.0a1",
->>>>>>> d50e3480
+    version="0.6.12",
     description="Websocket server supporting channels/users communication",
     keywords="websockets async communication chat notification django flask pyramid",
     url="https://github.com/Channelstream/channelstream",
